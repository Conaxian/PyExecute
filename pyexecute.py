--- conflicted
+++ resolved
@@ -73,27 +73,12 @@
         self.python_cmd = python_cmd or \
             ("python" if self.win else "python3")
 
-<<<<<<< HEAD
     def execute(self, code: str, scan: bool=True):
         """
         Safely executes Python code.
         """
         code = code.strip(" \t\n")
         task = _Task(self, code)
-=======
-        tree = ast.parse(code)
-        for node in ast.walk(tree):
-            if isinstance(node, ast.Name) and node.id in banned_names:
-                raise UnsafeCodeError(node.id)
-            if isinstance(node, ast.Attribute) and node.attr in banned_names:
-                raise UnsafeCodeError(node.attr)
-            if isinstance(node, ast.Import):
-                for alias in node.names:
-                    if alias.name not in allowed_modules:
-                        raise UnsafeCodeError(alias.name)
-            if isinstance(node, ast.ImportFrom) and node.module not in allowed_modules:
-                raise UnsafeCodeError(node.module)
->>>>>>> e7dc151e
 
         if not scan:
             try:
@@ -196,8 +181,4 @@
         """
         kill_signal = signal.CTRL_BREAK_EVENT \
             if self.executor.win else signal.SIGKILL
-        os.kill(self.pid, kill_signal)
-
-executor = PyExecutor("test.py")
-result = executor.execute("while True: print('kekus')")
-print(result.stdout)+        os.kill(self.pid, kill_signal)